
import requests
from http.cookiejar import MozillaCookieJar
import os
from json import JSONDecodeError

from ..errors import (
    InvalidParameter,
<<<<<<< HEAD
    UnexpectedHTML,
=======
    TimeoutException,
>>>>>>> 26145d9f
    RetriesExceeded,
    CookieError,
    UnexpectedError
)

from ..utils import (
    get_title_of_webpage,
    log,
    pause,
    timed_input
)


class Remapper():
    def __init__(self, new_key=None, remap_function=None, to_unpack=False):
        if new_key is not None and to_unpack:
            # New key is specified, but must unpack. Not allowed
            raise ValueError(
                'If to_unpack is True, new_key may not be specified.')

        self.new_key = new_key

        if isinstance(remap_function, staticmethod):
            remap_function = remap_function.__func__

        if remap_function is None or not (hasattr(remap_function, '__call__')):
            raise ValueError('remap_function must be callable or None.')

        self.remap_function = remap_function
        self.to_unpack = to_unpack


class SiteDefault:
    # Used for site-default parameters
    def __init__(self, name):
        self.name = name


class Chat():
    def __init__(self, chat, **kwargs):
        self.chat = chat

        self.title = kwargs.get('title')
        self.duration = kwargs.get('duration')
        self.is_live = kwargs.get('is_live')
        self.start_time = kwargs.get('start_time')

        # TODO
        # author/user/uploader/creator

    def __iter__(self):
        yield from self.chat

    # Must be set later
    def format(self, item):
        raise NotImplementedError


class BaseChatDownloader:
    """
    Subclasses of this should redefine the get_chat()
    method and define a _VALID_URL regexp. The
    _DEFAULT_FORMAT field may also be redefined.

    Each chat item is a dictionary and must contain the following fields:

    timestamp:          UNIX time (in microseconds) of when the message was sent.
    message:            Actual content/text of the chat item.
    message_id:         Identifier for the chat item.
    message_type:       Message type of the item.
    author:             A dictionary containing information about the user who
                        sent the message.

                        Mandatory fields:
                        * name      The name of the author.
                        * id        Idenfifier for the author.

                        Optional fields:
                        * display_name  The name of the author which is displayed
                                    to the viewer. This may be different to `name`.
                        * short_name    A shortened version of the author's name.
                        * type      Type of the author.
                        * url       URL for the author's channel/page.

                        * images    A list of the author's profile picture in
                                    different sizes. See below for the
                                    fields which an image may have.
                        * badges    A list of the author's badges.
                                    Mandatory fields:
                                    * title         The title of the badge.

                                    Optional fields:
                                    * id            Identifier for the badge.
                                    * name          Name of the badge.
                                    * version       Version of the badge.
                                    * icon_name     Name of the badge icon.
                                    * icons         A list of images for the badge icons.
                                                    See below for potential fields.
                                    * description   The description of the badge.
                                    * alternative_title
                                                    Alternative title of the badge.
                                    * click_action  Action to perform if the badge is clicked.
                                    * click_url     URL to visit if the badge is clicked.

                        * gender    Gender of the author.

                        The following boolean fields are self-explanatory:
                        * is_banned
                        * is_bot
                        * is_non_coworker
                        * is_original_poster
                        * is_verified


    Mandatory fields for replays/vods/clips (i.e. a video which is not live):

    time_in_seconds:    The number of seconds after the video began, that the message was sent.
    time_text:          Human-readable format for `time_in_seconds`.


    Optional fields:

    sub_message:        Additional text of the message.
    action_type:        Action type of the item.
    amount:             The amount of money which was sent with the message.
    tooltip:            Text to be displayed when hovering over the message.
    icon:               Icon associated with the message.
    target_message_id:  The identifier for a message which this message references.
    action:             The action of the message.
    viewer_is_creator:  Whether the viewer is the creator or not.

    sticker_images:     A list of the sticker image in different sizes. See
                        below for the fields which an image may have.
    sponsor_icons:      A list of the sponsor image in different sizes. See
                        below for potential fields.
    ticker_icons:       A list of the ticker image in different sizes. See
                        below for potential fields.
    ticker_duration:    How long the ticker message is displayed for.


    The following fields indicate HEX colour information for the message:

    author_name_text_colour
    timestamp_colour
    body_background_colour
    header_text_colour
    header_background_colour
    body_text_colour
    background_colour
    money_chip_text_colour
    money_chip_background_colour
    start_background_colour
    amount_text_colour
    end_background_colour
    detail_text_colour


    An image contains the following fields:
    url:                Mandatory. URL of the image.
    id:                 Mandatory. Identifier for the image.
    width:              Width of the image.
    height:             Height of the image.



    TODO
    """

    # id
    # author_id
    # author_name
    # amount
    # message
    # time_text
    # timestamp
    # author_images
    # tooltip
    # icon
    # author_badges
    # badge_icons
    # sticker_images
    # ticker_duration
    # sponsor_icons
    # ticker_icons

    # target_id
    # action
    # viewer_is_creator
    # is_stackable
    # sub_message

    _NAME = None
    _VALID_URL = None

    _SITE_DEFAULT_PARAMS = {
        # MAY NOT specify message_types. must always be empty
        'message_groups': ['messages'],
        'format': 'default',
    }

    # For general tests (non-site specific)
    _TESTS = [
        {
            'name': 'Get a certain number of messages from a livestream.',
            'params': {
                'url': 'https://www.youtube.com/watch?v=5qap5aO4i9A',
                'max_messages': 10,
                # 'timeout': 60, # As a fallback
            },

            'expected_result': {
                'messages_condition': lambda messages: len(messages) <= 10,
            }
        }
    ]

    _URL_GENERATORS = [

    ]

    @staticmethod
    def must_add_item(item, message_groups_dict, messages_groups_to_add, messages_types_to_add):

        # Force mutual exclusion
        if messages_types_to_add:
            # messages_types is set
            messages_groups_to_add = []

        if 'all' in messages_groups_to_add or 'all' in messages_types_to_add:  # user wants everything
            return True

        valid_message_types = []
        for message_group in messages_groups_to_add or []:
            valid_message_types += message_groups_dict.get(message_group, [])

        for message_type in messages_types_to_add or []:
            valid_message_types.append(message_type)

        return item.get('message_type') in valid_message_types

    @staticmethod
    def remap_dict(item, remapping_dict, keep_unknown_keys=False, replace_char_with_underscores=None):
        info = {}
        for key in item:
            BaseChatDownloader.remap(
                info, remapping_dict, key, item[key],
                keep_unknown_keys=keep_unknown_keys,
                replace_char_with_underscores=replace_char_with_underscores
            )
        return info

    @staticmethod
    def remap(info, remapping_dict, remap_key, remap_input, keep_unknown_keys=False, replace_char_with_underscores=None):
        """
        A function used to remap items from one dictionary to another

        :param info: Output dictionary
        :param remapping_dict: Dictionary of remappings
        :param remap_key: The key of the remapping
        :param remap_input: The input sent to the remapping function
        :param keep_unknown_keys: If no remap is found, keep the data with its original key and value
        :param replace_char_with_underscores: If no remap is found, replace a character in the key with underscores
        """
        remap = remapping_dict.get(remap_key)

        if remap:  # A matching 'remapping' has been found, apply this remapping
            if isinstance(remap, Remapper):
                new_key = remap.new_key  # or remap_key

                # Perform transformation
                if remap.remap_function:  # Has a remap function
                    new_value = remap.remap_function(remap_input)
                else:  # No remap function specified, apply identity transformation
                    new_value = remap_input

                # Assign values to info
                if not remap.to_unpack:
                    info[new_key] = new_value
                elif isinstance(new_value, dict):
                    info.update(new_value)
                else:
                    raise ValueError(
                        'Unable to unpack item which is not a dictionary.')

            elif isinstance(remap, str):
                # If it is just a string, simply assign the new value to this key
                info[remap] = remap_input
            else:
                raise ValueError('Unknown remapping specified.')

        elif keep_unknown_keys:
            if replace_char_with_underscores:
                remap_key = remap_key.replace(
                    replace_char_with_underscores, '_')
            info[remap_key] = remap_input

    @staticmethod
    def debug_log(params, *items):
        pause_on_debug = params.get('pause_on_debug')
        exit_on_debug = params.get('exit_on_debug')

        log(
            'debug',
            items,
            pause_on_debug
        )
        if exit_on_debug:
            raise UnexpectedError(items)

    def __init__(self,
                 **kwargs
                 ):

        # Begin session
        self.session = requests.Session()

        headers = kwargs.get('headers')
        if headers is None:
            headers = {
                'User-Agent': 'Mozilla/5.0 (Windows NT 10.0; Win64; x64) AppleWebKit/537.36 (KHTML, like Gecko) Chrome/86.0.4240.111 Safari/537.36',
                'Accept-Language': 'en-US, en'
            }
        self.session.headers = headers

        # Set proxies if present
        proxy = kwargs.get('proxy')
        if proxy is not None:
            if proxy == '':
                proxies = {}
            else:
                proxies = {'http': proxy, 'https': proxy}

            self.session.proxies.update(proxies)

        # Set cookies if present
        cookies = kwargs.get('cookies')
        cj = MozillaCookieJar(cookies)

        if cookies:  # is not None
            # Only attempt to load if the cookie file exists.
            if os.path.exists(cookies):
                cj.load(ignore_discard=True, ignore_expires=True)
            else:
                raise CookieError(
                    'The file "{}" could not be found.'.format(cookies))
        self.session.cookies = cj

    def get_session_headers(self, key):
        return self.session.headers.get(key)

    def update_session_headers(self, new_headers):
        self.session.headers.update(new_headers)

    def clear_cookies(self):
        self.session.cookies.clear()

    def get_cookies_dict(self):
        return requests.utils.dict_from_cookiejar(self.session.cookies)

    def get_cookie_value(self, name, default=None):
        return self.get_cookies_dict().get(name, default)

    def close(self):
        self.session.close()
        log('debug', 'Session closed.')

    # def __enter__(self):
    #     return self

    # def __exit__(self, exc_type, exc_val, exc_tb):
    #     pass
    #     # self.close()

    def _session_post(self, url, **kwargs):
        """Make a request using the current session."""
        return self.session.post(url, **kwargs)

    def _session_get(self, url, **kwargs):
        """Make a request using the current session."""
        return self.session.get(url, **kwargs)

    def _session_get_json(self, url, **kwargs):
        """Make a request using the current session and get json data."""
        return self._session_get(url, **kwargs).json()

    def get_site_value(self, v):
        if isinstance(v, SiteDefault):
            return self._SITE_DEFAULT_PARAMS.get(
                v.name, BaseChatDownloader._SITE_DEFAULT_PARAMS.get(v.name))
        else:
            return v

    def get_chat(self, **kwargs):
        raise NotImplementedError

    @staticmethod
    def generate_urls():
        raise NotImplementedError

    @staticmethod
    def create_image(url, width=None, height=None, image_id=None):
        if url.startswith('//'):
            url = 'https:' + url
        image = {
            'url': url,
        }
        if width:
            image['width'] = width
        if height:
            image['height'] = height

        # TODO remove id?
        if width and height and not image_id:
            image['id'] = '{}x{}'.format(width, height)
        elif image_id:
            image['id'] = image_id

        return image

    @staticmethod
    def move_to_dict(info, dict_name, replace_key=None, create_when_empty=False, *info_keys):
        """
        Move all items with keys that contain some text to a separate dictionary.

        These keys are modifed by removing some text.
        """
        if replace_key is None:
            replace_key = dict_name + '_'

        new_dict = {}

        for key in (info_keys or info or {}).copy():
            if replace_key in key:
                info_item = info.pop(key, None)
                new_key = key.replace(replace_key, '')

                # set it if it contains info
                if info_item not in (None, [], {}):
                    new_dict[new_key] = info_item

        if dict_name in info:
            info[dict_name].update(new_dict)
        elif create_when_empty or new_dict != {}:  # dict_name not in info
            info[dict_name] = new_dict

        return new_dict

    @staticmethod
    def retry(attempt_number, max_attempts, error, retry_timeout=None, text=None):
        if attempt_number >= max_attempts:
            raise RetriesExceeded(
                'Maximum number of retries has been reached ({}).'.format(max_attempts))

        if text is None:
            text = []
        elif not isinstance(text, (tuple, list)):
            text = [text]

        if retry_timeout is None:  # use exponential backoff
            if attempt_number > 1:
                time_to_sleep = 2**(attempt_number - 2)
            else:
                time_to_sleep = 0

        elif isinstance(retry_timeout, (int, float)):  # valid timeout value
            time_to_sleep = retry_timeout
        else:
            time_to_sleep = -1  # wait for user input

        must_sleep = time_to_sleep >= 0
        if must_sleep:
            sleep_text = '(sleep for {}s or press Enter)'.format(time_to_sleep)
        else:
            sleep_text = ''

        retry_text = 'Retry #{} {}. {} ({})'.format(
            attempt_number, sleep_text, error, error.__class__.__name__)

        log(
            'warning',
            text + [retry_text]
        )

        if isinstance(error, JSONDecodeError):
            log(
                'debug',
                error.__dict__
            )
            page_title = get_title_of_webpage(error.doc)
            if page_title:
                log('debug', 'Title: {}'.format(page_title))

        if must_sleep:
            # time.sleep(time_to_sleep)
            timed_input(time_to_sleep)
        else:
            pause()

    @staticmethod
    def check_for_invalid_types(messages_types_to_add, allowed_message_types):
        invalid_types = set(messages_types_to_add) - set(allowed_message_types)
        if invalid_types:
            raise InvalidParameter(
                'Invalid types specified: {}'.format(invalid_types))

    @staticmethod
    def get_mapped_keys(remapping):
        mapped_keys = set()
        for key in remapping:
            value = remapping[key]

            if isinstance(value, Remapper):
                value = value.new_key
            mapped_keys.add(value)

        return mapped_keys<|MERGE_RESOLUTION|>--- conflicted
+++ resolved
@@ -6,11 +6,6 @@
 
 from ..errors import (
     InvalidParameter,
-<<<<<<< HEAD
-    UnexpectedHTML,
-=======
-    TimeoutException,
->>>>>>> 26145d9f
     RetriesExceeded,
     CookieError,
     UnexpectedError
